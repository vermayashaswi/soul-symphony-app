--- conflicted
+++ resolved
@@ -8,7 +8,6 @@
   private static instance: NativeAuthService;
   private isInitialized = false;
   private initializationError: string | null = null;
-  private hasValidClientId = false;
 
   static getInstance(): NativeAuthService {
     if (!NativeAuthService.instance) {
@@ -38,27 +37,12 @@
         return;
       }
 
-      // Check if we have a valid client ID
-      const clientId = this.getGoogleClientId();
-      if (!clientId || clientId.trim() === '') {
-        console.warn('[NativeAuth] No valid Google Client ID configured');
-        this.initializationError = 'Google Client ID not configured';
-        this.hasValidClientId = false;
-        this.isInitialized = true;
-        return;
-      }
-
-      console.log('[NativeAuth] Initializing GoogleAuth plugin with client ID');
+      console.log('[NativeAuth] Initializing GoogleAuth plugin');
       await GoogleAuth.initialize({
-<<<<<<< HEAD
-        clientId: '11083941790-oi1vrl8bmsjajc0h1ka4f9q0qjmm80o9.apps.googleusercontent.com', // This should be set via environment variables
-=======
-        clientId: clientId,
->>>>>>> ed3d943b
+        clientId: '', // This should be set via environment variables
         scopes: ['profile', 'email'],
       });
 
-      this.hasValidClientId = true;
       this.isInitialized = true;
       console.log('[NativeAuth] Native auth service initialized successfully');
     } catch (error) {
@@ -69,16 +53,6 @@
     }
   }
 
-  private getGoogleClientId(): string {
-    // Try to get from environment variables or configuration
-    // In production, this should be set via build process or environment
-    const clientId = process.env.GOOGLE_OAUTH_CLIENT_ID || 
-                    '11083941790-oi1vrl8bmsjajc0h1ka4f9q0qjmm80o9.apps.googleusercontent.com';
-    
-    console.log('[NativeAuth] Using Google Client ID:', clientId ? 'configured' : 'not configured');
-    return clientId;
-  }
-
   async signInWithGoogle(): Promise<void> {
     try {
       console.log('[NativeAuth] Starting Google sign-in');
@@ -89,10 +63,6 @@
         
         if (this.initializationError) {
           throw new Error(`Native auth not available: ${this.initializationError}`);
-        }
-
-        if (!this.hasValidClientId) {
-          throw new Error('Google Client ID not configured for native auth');
         }
         
         const result = await GoogleAuth.signIn();
@@ -203,7 +173,7 @@
       console.log('[NativeAuth] Starting sign out');
       
       // Only try native sign out if we're running natively and GoogleAuth is available
-      if (this.shouldUseNativeAuth() && !this.initializationError && this.hasValidClientId) {
+      if (this.shouldUseNativeAuth() && !this.initializationError) {
         try {
           await GoogleAuth.signOut();
           console.log('[NativeAuth] Signed out from Google natively');
@@ -232,16 +202,13 @@
   private shouldUseNativeAuth(): boolean {
     return nativeIntegrationService.isRunningNatively() && 
            nativeIntegrationService.isGoogleAuthAvailable() && 
-           this.isInitialized &&
-           this.hasValidClientId;
+           this.isInitialized;
   }
 
   private handleAuthError(error: any, provider: string = 'Google'): void {
     let errorMessage = `${provider} sign-in failed`;
     
-    if (error.message?.includes('Client ID not configured')) {
-      errorMessage = `${provider} sign-in is not configured properly. Using web authentication instead.`;
-    } else if (error.message?.includes('redirect_uri_mismatch')) {
+    if (error.message?.includes('redirect_uri_mismatch')) {
       errorMessage = `${provider} sign-in configuration error. Please check your redirect URLs.`;
     } else if (error.message?.includes('popup_closed_by_user')) {
       errorMessage = 'Sign-in was cancelled';
@@ -253,10 +220,7 @@
       errorMessage = `${provider} sign-in failed: ${error.message}`;
     }
     
-    // Only show error toast for actual failures, not configuration issues
-    if (!error.message?.includes('Client ID not configured')) {
-      toast.error(errorMessage);
-    }
+    toast.error(errorMessage);
   }
 
   isRunningNatively(): boolean {
@@ -266,10 +230,6 @@
   getInitializationError(): string | null {
     return this.initializationError;
   }
-
-  hasValidConfiguration(): boolean {
-    return this.hasValidClientId;
-  }
 }
 
 export const nativeAuthService = NativeAuthService.getInstance();