{
	"appId": "online.soulo.twa",
	"appName": "Soulo",
	"webDir": "dist",
	"server": {
		"androidScheme": "https"
	},
	"plugins": {
		"GoogleAuth": {
			"scopes": [
				"profile",
				"email"
			],
			"serverClientId": "11083941790-vgbdbj6j313ggo6jbt9agp3bvrlilam8.apps.googleusercontent.com",
			"clientId": "11083941790-oi1vrl8bmsjajc0h1ka4f9q0qjmm80o9.apps.googleusercontent.com",
			"forceCodeForRefreshToken": true
		},
		"App": {
			"urlScheme": "online.soulo.twa"
		},
		"SplashScreen": {
			"launchAutoHide": false,
			"backgroundColor": "#8b5cf6",
			"showSpinner": false,
			"androidSpinnerStyle": "large",
			"iosSpinnerStyle": "small",
			"spinnerColor": "#FFFFFF",
			"splashFullScreen": true,
			"splashImmersive": true,
			"splashScreenDelay": 500,
			"androidSplashResourceName": "splash",
			"iosLaunchStoryboard": "LaunchScreen"
		},
		"Keyboard": {
			"resize": "ionic",
			"style": "dark",
			"resizeOnFullScreen": true
		},
		"StatusBar": {
			"style": "dark",
			"backgroundColor": "#000000",
			"overlaysWebView": true
		},
		"PushNotifications": {
			"presentationOptions": [
				"badge",
				"sound",
				"alert"
			]
		},
		"LocalNotifications": {
			"smallIcon": "ic_stat_icon_config_sample",
			"iconColor": "#8b5cf6",
			"sound": "beep.wav"
		}
	},
	"ios": {
		"contentInset": "never",
		"allowsLinkPreview": false,
		"scrollEnabled": true,
		"backgroundColor": "#FFFFFF",
		"scheme": "Soulo",
		"preferredContentMode": "mobile",
		"handleApplicationURL": true
	},
	"android": {
		"allowMixedContent": false,
		"captureInput": true,
		"webContentsDebuggingEnabled": true,
		"backgroundColor": "#8b5cf6",
		"launchMode": "singleTask",
		"orientation": "portrait",
		"useLegacyBridge": false,
		"appendUserAgent": "SouloApp",
		"overrideUserAgent": "SouloApp/1.0.0 Mobile",
		"androidScheme": "https",
		"loadOnMainThread": true,
		"handlePermissions": true,
<<<<<<< HEAD
		"allowNavigationBarColorChange": true,
		"navigationBarColor": "#FFFFFF"
=======
		"initialFocus": false,
		"hardwareAccelerated": true
>>>>>>> 177906af
	}
}<|MERGE_RESOLUTION|>--- conflicted
+++ resolved
@@ -21,25 +21,24 @@
 		"SplashScreen": {
 			"launchAutoHide": false,
 			"backgroundColor": "#8b5cf6",
-			"showSpinner": false,
+			"showSpinner": true,
 			"androidSpinnerStyle": "large",
 			"iosSpinnerStyle": "small",
 			"spinnerColor": "#FFFFFF",
 			"splashFullScreen": true,
 			"splashImmersive": true,
-			"splashScreenDelay": 500,
+			"splashScreenDelay": 1000,
 			"androidSplashResourceName": "splash",
 			"iosLaunchStoryboard": "LaunchScreen"
 		},
 		"Keyboard": {
-			"resize": "ionic",
+			"resize": "body",
 			"style": "dark",
 			"resizeOnFullScreen": true
 		},
 		"StatusBar": {
 			"style": "dark",
-			"backgroundColor": "#000000",
-			"overlaysWebView": true
+			"backgroundColor": "#000000"
 		},
 		"PushNotifications": {
 			"presentationOptions": [
@@ -51,23 +50,27 @@
 		"LocalNotifications": {
 			"smallIcon": "ic_stat_icon_config_sample",
 			"iconColor": "#8b5cf6",
-			"sound": "beep.wav"
+			"sound": "beep.wav",
+			"requestPermissionsOnLoad": true,
+			"attachments": [],
+			"enableAndroidExtraLargeIcon": true,
+			"androidAllowWhileIdle": true,
+			"androidExact": true
 		}
 	},
 	"ios": {
-		"contentInset": "never",
+		"contentInset": "always",
 		"allowsLinkPreview": false,
 		"scrollEnabled": true,
 		"backgroundColor": "#FFFFFF",
 		"scheme": "Soulo",
-		"preferredContentMode": "mobile",
-		"handleApplicationURL": true
+		"preferredContentMode": "mobile"
 	},
 	"android": {
 		"allowMixedContent": false,
 		"captureInput": true,
-		"webContentsDebuggingEnabled": true,
-		"backgroundColor": "#8b5cf6",
+		"webContentsDebuggingEnabled": false,
+		"backgroundColor": "#FFFFFF",
 		"launchMode": "singleTask",
 		"orientation": "portrait",
 		"useLegacyBridge": false,
@@ -75,13 +78,6 @@
 		"overrideUserAgent": "SouloApp/1.0.0 Mobile",
 		"androidScheme": "https",
 		"loadOnMainThread": true,
-		"handlePermissions": true,
-<<<<<<< HEAD
-		"allowNavigationBarColorChange": true,
-		"navigationBarColor": "#FFFFFF"
-=======
-		"initialFocus": false,
-		"hardwareAccelerated": true
->>>>>>> 177906af
+		"handlePermissions": true
 	}
 }