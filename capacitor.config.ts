--- conflicted
+++ resolved
@@ -1,20 +1,15 @@
+
 import { CapacitorConfig } from '@capacitor/cli';
 
 const config: CapacitorConfig = {
   appId: 'app.soulo.online',
   appName: 'Soulo',
   webDir: 'dist',
-
   // Remove server configuration for production - use bundled assets
   plugins: {
     GoogleAuth: {
       scopes: ['profile', 'email'],
-<<<<<<< HEAD
-      serverClientId: '11083941790-oi1vrl8bmsjajc0h1ka4f9q0qjmm80o9.apps.googleusercontent.com', // This will be set via environment variables
-=======
-      // Use environment variable or fallback to empty string to prevent crashes
-      serverClientId: process.env.GOOGLE_OAUTH_CLIENT_ID || '', 
->>>>>>> ed3d943b
+      serverClientId: '', // This will be set via environment variables
       forceCodeForRefreshToken: true,
     },
     SplashScreen: {
@@ -38,7 +33,7 @@
       backgroundColor: "#000000"
     },
     App: {
-      // Remove launchUrl for production builds to prevent loading marketing site
+      // Remove launchUrl for production builds
     },
     PushNotifications: {
       presentationOptions: ["badge", "sound", "alert"]
